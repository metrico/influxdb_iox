use std::{fs::set_permissions, os::unix::fs::PermissionsExt};

use generated_types::{
    google::protobuf::{Duration, Empty},
    influxdata::iox::management::v1::{
        database_rules::RoutingRules, database_status::DatabaseState, *,
    },
};
use influxdb_iox_client::{management::CreateDatabaseError, operations, write::WriteError};

use test_helpers::assert_contains;

use super::scenario::{
    create_readable_database, create_two_partition_database, create_unreadable_database, rand_name,
};
use crate::{
    common::server_fixture::ServerFixture,
    end_to_end_cases::scenario::{
        fixture_broken_catalog, wait_for_exact_chunk_states, DatabaseBuilder,
    },
};
use chrono::{DateTime, Utc};
use std::convert::TryInto;
use std::time::Instant;
use tonic::Code;

#[tokio::test]
async fn test_serving_readiness() {
    let server_fixture = ServerFixture::create_single_use().await;
    let mut mgmt_client = server_fixture.management_client();
    let mut write_client = server_fixture.write_client();

    let name = "foo";
    let lp_data = "bar baz=1 10";

    mgmt_client
        .update_server_id(42)
        .await
        .expect("set ID failed");
    server_fixture.wait_server_initialized().await;
    mgmt_client
        .create_database(DatabaseRules {
            name: name.to_string(),
            ..Default::default()
        })
        .await
        .expect("create database failed");

    mgmt_client.set_serving_readiness(false).await.unwrap();
    let err = write_client.write(name, lp_data).await.unwrap_err();
    assert!(
        matches!(&err, WriteError::ServerError(status) if status.code() == Code::Unavailable),
        "{}",
        &err
    );

    mgmt_client.set_serving_readiness(true).await.unwrap();
    write_client.write(name, lp_data).await.unwrap();
}

#[tokio::test]
async fn test_list_update_remotes() {
    let server_fixture = ServerFixture::create_single_use().await;
    let mut client = server_fixture.management_client();

    const TEST_REMOTE_ID_1: u32 = 42;
    const TEST_REMOTE_ADDR_1: &str = "1.2.3.4:1234";
    const TEST_REMOTE_ID_2: u32 = 84;
    const TEST_REMOTE_ADDR_2: &str = "4.3.2.1:4321";
    const TEST_REMOTE_ADDR_2_UPDATED: &str = "40.30.20.10:4321";

    let res = client.list_remotes().await.expect("list remotes failed");
    assert_eq!(res.len(), 0);

    client
        .update_remote(TEST_REMOTE_ID_1, TEST_REMOTE_ADDR_1)
        .await
        .expect("update failed");

    let res = client.list_remotes().await.expect("list remotes failed");
    assert_eq!(res.len(), 1);

    client
        .update_remote(TEST_REMOTE_ID_2, TEST_REMOTE_ADDR_2)
        .await
        .expect("update failed");

    let res = client.list_remotes().await.expect("list remotes failed");
    assert_eq!(res.len(), 2);
    assert_eq!(res[0].id, TEST_REMOTE_ID_1);
    assert_eq!(res[0].connection_string, TEST_REMOTE_ADDR_1);
    assert_eq!(res[1].id, TEST_REMOTE_ID_2);
    assert_eq!(res[1].connection_string, TEST_REMOTE_ADDR_2);

    client
        .delete_remote(TEST_REMOTE_ID_1)
        .await
        .expect("delete failed");

    client
        .delete_remote(TEST_REMOTE_ID_1)
        .await
        .expect_err("expected delete to fail");

    let res = client.list_remotes().await.expect("list remotes failed");
    assert_eq!(res.len(), 1);
    assert_eq!(res[0].id, TEST_REMOTE_ID_2);
    assert_eq!(res[0].connection_string, TEST_REMOTE_ADDR_2);

    client
        .update_remote(TEST_REMOTE_ID_2, TEST_REMOTE_ADDR_2_UPDATED)
        .await
        .expect("update failed");

    let res = client.list_remotes().await.expect("list remotes failed");
    assert_eq!(res.len(), 1);
    assert_eq!(res[0].id, TEST_REMOTE_ID_2);
    assert_eq!(res[0].connection_string, TEST_REMOTE_ADDR_2_UPDATED);
}

#[tokio::test]
async fn test_set_get_writer_id() {
    let server_fixture = ServerFixture::create_single_use().await;
    let mut client = server_fixture.management_client();

    const TEST_ID: u32 = 42;

    client
        .update_server_id(TEST_ID)
        .await
        .expect("set ID failed");

    let got = client.get_server_id().await.expect("get ID failed");

    assert_eq!(got.get(), TEST_ID);
}

#[tokio::test]
async fn test_create_database_duplicate_name() {
    let server_fixture = ServerFixture::create_shared().await;
    let mut client = server_fixture.management_client();

    let db_name = rand_name();

    client
        .create_database(DatabaseRules {
            name: db_name.clone(),
            ..Default::default()
        })
        .await
        .expect("create database failed");

    let err = client
        .create_database(DatabaseRules {
            name: db_name,
            ..Default::default()
        })
        .await
        .expect_err("create database failed");

    assert!(matches!(
        dbg!(err),
        CreateDatabaseError::DatabaseAlreadyExists
    ))
}

#[tokio::test]
async fn test_create_database_invalid_name() {
    let server_fixture = ServerFixture::create_shared().await;
    let mut client = server_fixture.management_client();

    let err = client
        .create_database(DatabaseRules {
            name: "my_example\ndb".to_string(),
            ..Default::default()
        })
        .await
        .expect_err("expected request to fail");

    assert!(matches!(dbg!(err), CreateDatabaseError::InvalidArgument(_)));
}

#[tokio::test]
async fn test_list_databases() {
    let server_fixture = ServerFixture::create_shared().await;
    let mut client = server_fixture.management_client();

    let name = rand_name();
    client
        .create_database(DatabaseRules {
            name: name.clone(),
            ..Default::default()
        })
        .await
        .expect("create database failed");

    let names = client
        .list_databases()
        .await
        .expect("list databases failed");
    assert!(names.contains(&name));
}

#[tokio::test]
async fn test_create_get_update_database() {
    let server_fixture = ServerFixture::create_shared().await;
    let mut client = server_fixture.management_client();

    let db_name = rand_name();

    // Specify everything to allow direct comparison between request and response
    // Otherwise would expect difference due to server-side defaulting
    let mut rules = DatabaseRules {
        name: db_name.clone(),
        partition_template: Some(PartitionTemplate {
            parts: vec![partition_template::Part {
                part: Some(partition_template::part::Part::Table(Empty {})),
            }],
        }),
        lifecycle_rules: Some(LifecycleRules {
            buffer_size_hard: 553,
            catalog_transactions_until_checkpoint: 13,
            late_arrive_window_seconds: 423,
            worker_backoff_millis: 15,
            max_active_compactions_cfg: Some(
                lifecycle_rules::MaxActiveCompactionsCfg::MaxActiveCompactions(8),
            ),
            persist_row_threshold: 342,
            persist_age_threshold_seconds: 700,
            mub_row_threshold: 1343,
            ..Default::default()
        }),
        routing_rules: None,
        worker_cleanup_avg_sleep: Some(Duration {
            seconds: 2,
            nanos: 0,
        }),
        write_buffer_connection: None,
    };

    client
        .create_database(rules.clone())
        .await
        .expect("create database failed");

    let response = client
        .get_database(&db_name)
        .await
        .expect("get database failed");

    assert_eq!(response.routing_rules, None);

    rules.routing_rules = Some(RoutingRules::ShardConfig(ShardConfig {
        ignore_errors: true,
        ..Default::default()
    }));
    let updated_rules = client
        .update_database(rules.clone())
        .await
        .expect("update database failed");

    assert_eq!(updated_rules, rules);

    let response = client
        .get_database(&db_name)
        .await
        .expect("get database failed");

    assert!(matches!(
            response.routing_rules,
            Some(RoutingRules::ShardConfig(cfg)) if cfg.ignore_errors,
    ));
}

#[tokio::test]
async fn test_chunk_get() {
    use generated_types::influxdata::iox::management::v1::{
        Chunk, ChunkLifecycleAction, ChunkStorage,
    };

    let fixture = ServerFixture::create_shared().await;
    let mut management_client = fixture.management_client();
    let mut write_client = fixture.write_client();

    let db_name = rand_name();
    create_readable_database(&db_name, fixture.grpc_channel()).await;

    let lp_lines = vec![
        "cpu,region=west user=23.2 100",
        "cpu,region=west user=21.0 150",
        "disk,region=east bytes=99i 200",
    ];

    write_client
        .write(&db_name, lp_lines.join("\n"))
        .await
        .expect("write succeded");

    let mut chunks = management_client
        .list_chunks(&db_name)
        .await
        .expect("listing chunks");

    // ensure the output order is consistent
    chunks.sort_by(|c1, c2| c1.partition_key.cmp(&c2.partition_key));

    // make sure there were timestamps prior to normalization
    assert!(
        chunks[0].time_of_first_write.is_some()
            && chunks[0].time_of_last_write.is_some()
            && chunks[0].time_closed.is_none(), // chunk is not yet closed
        "actual:{:#?}",
        chunks[0]
    );

    let chunks = normalize_chunks(chunks);

    let lifecycle_action = ChunkLifecycleAction::Unspecified.into();

    let expected: Vec<Chunk> = vec![
        Chunk {
            partition_key: "cpu".into(),
            table_name: "cpu".into(),
            id: 0,
            storage: ChunkStorage::OpenMutableBuffer.into(),
            lifecycle_action,
            memory_bytes: 100,
            object_store_bytes: 0,
            row_count: 2,
            time_of_last_access: None,
            time_of_first_write: None,
            time_of_last_write: None,
            time_closed: None,
        },
        Chunk {
            partition_key: "disk".into(),
            table_name: "disk".into(),
            id: 0,
            storage: ChunkStorage::OpenMutableBuffer.into(),
            lifecycle_action,
            memory_bytes: 82,
            object_store_bytes: 0,
            row_count: 1,
            time_of_last_access: None,
            time_of_first_write: None,
            time_of_last_write: None,
            time_closed: None,
        },
    ];
    assert_eq!(
        expected, chunks,
        "expected:\n\n{:#?}\n\nactual:{:#?}",
        expected, chunks
    );
}

#[tokio::test]
async fn test_chunk_get_errors() {
    let fixture = ServerFixture::create_shared().await;
    let mut management_client = fixture.management_client();
    let db_name = rand_name();

    let err = management_client
        .list_chunks(&db_name)
        .await
        .expect_err("no db had been created");

    assert_contains!(
        err.to_string(),
        "Some requested entity was not found: Resource database"
    );

    create_unreadable_database(&db_name, fixture.grpc_channel()).await;
}

#[tokio::test]
async fn test_partition_list() {
    let fixture = ServerFixture::create_shared().await;
    let mut management_client = fixture.management_client();

    let db_name = rand_name();
    create_two_partition_database(&db_name, fixture.grpc_channel()).await;

    let mut partitions = management_client
        .list_partitions(&db_name)
        .await
        .expect("listing partition");

    // ensure the output order is consistent
    partitions.sort_by(|p1, p2| p1.key.cmp(&p2.key));

    let expected = vec![
        Partition {
            key: "cpu".to_string(),
        },
        Partition {
            key: "mem".to_string(),
        },
    ];

    assert_eq!(
        expected, partitions,
        "expected:\n\n{:#?}\n\nactual:{:#?}",
        expected, partitions
    );
}

#[tokio::test]
async fn test_partition_list_error() {
    let fixture = ServerFixture::create_shared().await;
    let mut management_client = fixture.management_client();

    let err = management_client
        .list_partitions("this database does not exist")
        .await
        .expect_err("expected error");

    assert_contains!(err.to_string(), "Database not found");
}

#[tokio::test]
async fn test_partition_get() {
    use generated_types::influxdata::iox::management::v1::Partition;

    let fixture = ServerFixture::create_shared().await;
    let mut management_client = fixture.management_client();

    let db_name = rand_name();
    create_two_partition_database(&db_name, fixture.grpc_channel()).await;

    let partition_key = "cpu";
    let partition = management_client
        .get_partition(&db_name, partition_key)
        .await
        .expect("getting partition");

    let expected = Partition { key: "cpu".into() };

    assert_eq!(
        expected, partition,
        "expected:\n\n{:#?}\n\nactual:{:#?}",
        expected, partition
    );
}

#[tokio::test]
async fn test_partition_get_error() {
    let fixture = ServerFixture::create_shared().await;
    let mut management_client = fixture.management_client();
    let mut write_client = fixture.write_client();

    let err = management_client
        .list_partitions("this database does not exist")
        .await
        .expect_err("expected error");

    assert_contains!(err.to_string(), "Database not found");

    let db_name = rand_name();
    create_readable_database(&db_name, fixture.grpc_channel()).await;

    let lp_lines =
        vec!["processes,host=foo running=4i,sleeping=514i,total=519i 1591894310000000000"];

    write_client
        .write(&db_name, lp_lines.join("\n"))
        .await
        .expect("write succeded");

    let err = management_client
        .get_partition(&db_name, "non existent partition")
        .await
        .expect_err("exepcted error getting partition");

    assert_contains!(err.to_string(), "Partition not found");
}

#[tokio::test]
async fn test_list_partition_chunks() {
    let fixture = ServerFixture::create_shared().await;
    let mut management_client = fixture.management_client();
    let mut write_client = fixture.write_client();

    let db_name = rand_name();
    create_readable_database(&db_name, fixture.grpc_channel()).await;

    let lp_lines = vec![
        "cpu,region=west user=23.2 100",
        "cpu,region=west user=21.0 150",
        "disk,region=east bytes=99i 200",
    ];

    write_client
        .write(&db_name, lp_lines.join("\n"))
        .await
        .expect("write succeded");

    let partition_key = "cpu";
    let chunks = management_client
        .list_partition_chunks(&db_name, partition_key)
        .await
        .expect("getting partition chunks");

    let chunks = normalize_chunks(chunks);

    let expected: Vec<Chunk> = vec![Chunk {
        partition_key: "cpu".into(),
        table_name: "cpu".into(),
        id: 0,
        storage: ChunkStorage::OpenMutableBuffer.into(),
        lifecycle_action: ChunkLifecycleAction::Unspecified.into(),
        memory_bytes: 100,
        object_store_bytes: 0,
        row_count: 2,
        time_of_last_access: None,
        time_of_first_write: None,
        time_of_last_write: None,
        time_closed: None,
    }];

    assert_eq!(
        expected, chunks,
        "expected:\n\n{:#?}\n\nactual:{:#?}",
        expected, chunks
    );
}

#[tokio::test]
async fn test_list_partition_chunk_errors() {
    let fixture = ServerFixture::create_shared().await;
    let mut management_client = fixture.management_client();
    let db_name = rand_name();

    let err = management_client
        .list_partition_chunks(&db_name, "cpu")
        .await
        .expect_err("no db had been created");

    assert_contains!(
        err.to_string(),
        "Some requested entity was not found: Resource database"
    );
}

#[tokio::test]
async fn test_new_partition_chunk() {
    let fixture = ServerFixture::create_shared().await;
    let mut management_client = fixture.management_client();
    let mut write_client = fixture.write_client();

    let db_name = rand_name();
    create_readable_database(&db_name, fixture.grpc_channel()).await;

    let lp_lines = vec!["cpu,region=west user=23.2 100"];

    write_client
        .write(&db_name, lp_lines.join("\n"))
        .await
        .expect("write succeded");

    let chunks = management_client
        .list_chunks(&db_name)
        .await
        .expect("listing chunks");

    assert_eq!(chunks.len(), 1, "Chunks: {:#?}", chunks);
    let partition_key = "cpu";
    let table_name = "cpu";

    // Rollover the a second chunk
    management_client
        .new_partition_chunk(&db_name, table_name, partition_key)
        .await
        .expect("new partition chunk");

    // Load some more data and now expect that we have a second chunk

    let lp_lines = vec!["cpu,region=west user=21.0 150"];

    write_client
        .write(&db_name, lp_lines.join("\n"))
        .await
        .expect("write succeeded");

    let chunks = management_client
        .list_chunks(&db_name)
        .await
        .expect("listing chunks");

    assert_eq!(chunks.len(), 2, "Chunks: {:#?}", chunks);

    // Made all chunks in the same partition
    assert_eq!(
        chunks.iter().filter(|c| c.partition_key == "cpu").count(),
        2,
        "Chunks: {:#?}",
        chunks
    );

    // Rollover a (currently non existent) partition which is not OK
    let err = management_client
        .new_partition_chunk(&db_name, table_name, "non_existent_partition")
        .await
        .expect_err("new partition chunk");

    assert_eq!(
        "Resource partition/cpu:non_existent_partition not found",
        err.to_string()
    );

    // Rollover a (currently non existent) table in an existing partition which is not OK
    let err = management_client
        .new_partition_chunk(&db_name, "non_existing_table", partition_key)
        .await
        .expect_err("new partition chunk");

    assert_eq!(
        "Resource table/non_existing_table not found",
        err.to_string()
    );
}

#[tokio::test]
async fn test_new_partition_chunk_error() {
    let fixture = ServerFixture::create_shared().await;
    let mut management_client = fixture.management_client();

    let err = management_client
        .new_partition_chunk(
            "this database does not exist",
            "nor_does_this_table",
            "nor_does_this_partition",
        )
        .await
        .expect_err("expected error");

    assert_contains!(
        err.to_string(),
        "Resource database/this database does not exist not found"
    );
}

#[tokio::test]
async fn test_close_partition_chunk() {
    use influxdb_iox_client::management::generated_types::operation_metadata::Job;
    use influxdb_iox_client::management::generated_types::ChunkStorage;

    let fixture = ServerFixture::create_shared().await;
    let mut management_client = fixture.management_client();
    let mut write_client = fixture.write_client();
    let mut operations_client = fixture.operations_client();

    let db_name = rand_name();
    create_readable_database(&db_name, fixture.grpc_channel()).await;

    let partition_key = "cpu";
    let table_name = "cpu";
    let lp_lines = vec!["cpu,region=west user=23.2 100"];

    write_client
        .write(&db_name, lp_lines.join("\n"))
        .await
        .expect("write succeded");

    let chunks = management_client
        .list_chunks(&db_name)
        .await
        .expect("listing chunks");

    assert_eq!(chunks.len(), 1, "Chunks: {:#?}", chunks);
    assert_eq!(chunks[0].id, 0);
    assert_eq!(chunks[0].storage, ChunkStorage::OpenMutableBuffer as i32);

    // Move the chunk to read buffer
    let operation = management_client
        .close_partition_chunk(&db_name, table_name, partition_key, 0)
        .await
        .expect("new partition chunk");

    println!("Operation response is {:?}", operation);
    let operation_id = operation.id();

    let meta = operations::ClientOperation::try_new(operation)
        .unwrap()
        .metadata();

    // ensure we got a legit job description back
    if let Some(Job::CloseChunk(close_chunk)) = meta.job {
        assert_eq!(close_chunk.db_name, db_name);
        assert_eq!(close_chunk.partition_key, partition_key);
        assert_eq!(close_chunk.chunk_id, 0);
    } else {
        panic!("unexpected job returned")
    };

    // wait for the job to be done
    operations_client
        .wait_operation(operation_id, Some(std::time::Duration::from_secs(1)))
        .await
        .expect("failed to wait operation");

    // And now the chunk  should be good
    let mut chunks = management_client
        .list_chunks(&db_name)
        .await
        .expect("listing chunks");
    chunks.sort_by(|c1, c2| c1.id.cmp(&c2.id));

    assert_eq!(chunks.len(), 1, "Chunks: {:#?}", chunks);
    assert_eq!(chunks[0].id, 0);
    assert_eq!(chunks[0].storage, ChunkStorage::ReadBuffer as i32);
}

#[tokio::test]
async fn test_close_partition_chunk_error() {
    let fixture = ServerFixture::create_shared().await;
    let mut management_client = fixture.management_client();

    let err = management_client
        .close_partition_chunk(
            "this database does not exist",
            "nor_does_this_table",
            "nor_does_this_partition",
            0,
        )
        .await
        .expect_err("expected error");

    assert_contains!(err.to_string(), "Database not found");
}

#[tokio::test]
async fn test_chunk_lifecycle() {
    use influxdb_iox_client::management::generated_types::ChunkStorage;

    let fixture = ServerFixture::create_shared().await;
    let mut management_client = fixture.management_client();
    let mut write_client = fixture.write_client();

    let db_name = rand_name();
    management_client
        .create_database(DatabaseRules {
            name: db_name.clone(),
            lifecycle_rules: Some(LifecycleRules {
                late_arrive_window_seconds: 1,
                ..Default::default()
            }),
            ..Default::default()
        })
        .await
        .unwrap();

    let lp_lines = vec!["cpu,region=west user=23.2 100"];

    write_client
        .write(&db_name, lp_lines.join("\n"))
        .await
        .expect("write succeded");

    let chunks = management_client
        .list_chunks(&db_name)
        .await
        .expect("listing chunks");

    assert_eq!(chunks.len(), 1);
    assert_eq!(chunks[0].storage, ChunkStorage::OpenMutableBuffer as i32);

    let start = Instant::now();
    loop {
        tokio::time::sleep(tokio::time::Duration::from_millis(200)).await;

        let chunks = management_client
            .list_chunks(&db_name)
            .await
            .expect("listing chunks");

        assert_eq!(chunks.len(), 1);
        if chunks[0].storage == ChunkStorage::ReadBuffer as i32 {
            break;
        }

        if start.elapsed().as_secs_f64() > 10. {
            panic!("chunk failed to transition to read buffer after 10 seconds")
        }
    }
}

#[tokio::test]
async fn test_wipe_preserved_catalog() {
    use influxdb_iox_client::management::generated_types::operation_metadata::Job;
    let db_name = rand_name();

    //
    // Try to load broken catalog and error
    //

    let fixture = fixture_broken_catalog(&db_name).await;

    let mut management_client = fixture.management_client();
    let mut operations_client = fixture.operations_client();

    let status = fixture.wait_server_initialized().await;
    assert_eq!(status.database_statuses.len(), 1);

    let load_error = &status.database_statuses[0].error.as_ref().unwrap().message;
    assert_contains!(
        load_error,
        "error loading catalog: Cannot load preserved catalog"
    );

    //
    // Recover by wiping preserved catalog
    //

    let operation = management_client
        .wipe_persisted_catalog(&db_name)
        .await
        .expect("wipe persisted catalog");

    println!("Operation response is {:?}", operation);
    let operation_id = operation.id();

    let meta = operations::ClientOperation::try_new(operation)
        .unwrap()
        .metadata();

    // ensure we got a legit job description back
    if let Some(Job::WipePreservedCatalog(wipe_persisted_catalog)) = meta.job {
        assert_eq!(wipe_persisted_catalog.db_name, db_name);
    } else {
        panic!("unexpected job returned")
    };

    // wait for the job to be done
    operations_client
        .wait_operation(operation_id, Some(std::time::Duration::from_secs(1)))
        .await
        .expect("failed to wait operation");

    let status = fixture.wait_server_initialized().await;
    assert_eq!(status.database_statuses.len(), 1);
    assert!(status.database_statuses[0].error.is_none());
}

/// Normalizes a set of Chunks for comparison by removing timestamps
fn normalize_chunks(chunks: Vec<Chunk>) -> Vec<Chunk> {
    chunks
        .into_iter()
        .map(|summary| {
            let Chunk {
                partition_key,
                table_name,
                id,
                storage,
                lifecycle_action,
                memory_bytes,
                object_store_bytes,
                row_count,
                ..
            } = summary;
            Chunk {
                partition_key,
                table_name,
                id,
                storage,
                lifecycle_action,
                row_count,
                time_of_last_access: None,
                time_of_first_write: None,
                time_of_last_write: None,
                time_closed: None,
                memory_bytes,
                object_store_bytes,
            }
        })
        .collect::<Vec<_>>()
}

#[tokio::test]
async fn test_get_server_status_ok() {
    let server_fixture = ServerFixture::create_single_use().await;
    let mut client = server_fixture.management_client();

    // not initalized
    let status = client.get_server_status().await.unwrap();
    assert!(!status.initialized);

    // initialize
    client.update_server_id(42).await.expect("set ID failed");
    server_fixture.wait_server_initialized().await;

    // now initalized
    let status = client.get_server_status().await.unwrap();
    assert!(status.initialized);

    // create DBs
    let db_name1 = rand_name();
    let db_name2 = rand_name();
    client
        .create_database(DatabaseRules {
            name: db_name1.clone(),
            ..Default::default()
        })
        .await
        .expect("create database failed");

    client
        .create_database(DatabaseRules {
            name: db_name2.clone(),
            ..Default::default()
        })
        .await
        .expect("create database failed");

    // databases are listed
    // output is sorted by db name
    let (db_name1, db_name2) = if db_name1 < db_name2 {
        (db_name1, db_name2)
    } else {
        (db_name2, db_name1)
    };
    let status = client.get_server_status().await.unwrap();
    let names: Vec<_> = status
        .database_statuses
        .iter()
        .map(|db_status| db_status.db_name.clone())
        .collect();
    let errors: Vec<_> = status
        .database_statuses
        .iter()
        .map(|db_status| db_status.error.clone())
        .collect();
    let states: Vec<_> = status
        .database_statuses
        .iter()
        .map(|db_status| DatabaseState::from_i32(db_status.state).unwrap())
        .collect();
    assert_eq!(names, vec![db_name1, db_name2]);
    assert_eq!(errors, vec![None, None]);
    assert_eq!(
        states,
        vec![DatabaseState::Initialized, DatabaseState::Initialized]
    );
}

#[tokio::test]
async fn test_get_server_status_global_error() {
    let server_fixture = ServerFixture::create_single_use().await;
    let mut client = server_fixture.management_client();

    // we need to "break" the object store AFTER the server was started, otherwise the server process will exit
    // immediately
    let metadata = server_fixture.dir().metadata().unwrap();
    let mut permissions = metadata.permissions();
    permissions.set_mode(0o000);
    set_permissions(server_fixture.dir(), permissions).unwrap();

    // setup server
    client.update_server_id(42).await.expect("set ID failed");

    let check = async {
        let mut interval = tokio::time::interval(std::time::Duration::from_millis(500));

        loop {
            let status = client.get_server_status().await.unwrap();
            if let Some(err) = status.error {
                assert!(dbg!(err.message).starts_with("error listing databases in object storage:"));
                assert!(status.database_statuses.is_empty());
                return;
            }

            interval.tick().await;
        }
    };
    let check = tokio::time::timeout(std::time::Duration::from_secs(10), check);
    check.await.unwrap();
}

#[tokio::test]
async fn test_get_server_status_db_error() {
    let server_fixture = ServerFixture::create_single_use().await;
    let mut client = server_fixture.management_client();

    // create malformed DB config
    let mut path = server_fixture.dir().to_path_buf();
    path.push("42");
    path.push("my_db");
    path.push("0");
    std::fs::create_dir_all(path.clone()).unwrap();
    path.push("rules.pb");
    std::fs::write(path, "foo").unwrap();

    // initialize
    client.update_server_id(42).await.expect("set ID failed");
    server_fixture.wait_server_initialized().await;

    // check for errors
    let status = client.get_server_status().await.unwrap();
    assert!(status.initialized);
    assert_eq!(status.error, None);
    assert_eq!(status.database_statuses.len(), 1);
    let db_status = &status.database_statuses[0];
    assert_eq!(db_status.db_name, "my_db");
    assert!(dbg!(&db_status.error.as_ref().unwrap().message)
        .starts_with("error decoding database rules:"));
    assert_eq!(
        DatabaseState::from_i32(db_status.state).unwrap(),
        DatabaseState::DatabaseObjectStoreFound
    );
}

#[tokio::test]
async fn test_unload_read_buffer() {
    use data_types::chunk_metadata::ChunkStorage;

    let fixture = ServerFixture::create_shared().await;
    let mut write_client = fixture.write_client();
    let mut management_client = fixture.management_client();

    let db_name = rand_name();
    DatabaseBuilder::new(db_name.clone())
        .persist(true)
        .persist_age_threshold_seconds(1)
        .late_arrive_window_seconds(1)
        .build(fixture.grpc_channel())
        .await;

    let lp_lines: Vec<_> = (0..1_000)
        .map(|i| format!("data,tag1=val{} x={} {}", i, i * 10, i))
        .collect();

    let num_lines_written = write_client
        .write(&db_name, lp_lines.join("\n"))
        .await
        .expect("successful write");
    assert_eq!(num_lines_written, 1000);

    wait_for_exact_chunk_states(
        &fixture,
        &db_name,
        vec![ChunkStorage::ReadBufferAndObjectStore],
        std::time::Duration::from_secs(5),
    )
    .await;

    let chunks = management_client
        .list_chunks(&db_name)
        .await
        .expect("listing chunks");
    assert_eq!(chunks.len(), 1);
    let chunk_id = chunks[0].id;
    let partition_key = &chunks[0].partition_key;

    management_client
        .unload_partition_chunk(&db_name, "data", &partition_key[..], chunk_id)
        .await
        .unwrap();
    let chunks = management_client
        .list_chunks(&db_name)
        .await
        .expect("listing chunks");
    assert_eq!(chunks.len(), 1);
    let storage: generated_types::influxdata::iox::management::v1::ChunkStorage =
        ChunkStorage::ObjectStoreOnly.into();
    let storage: i32 = storage.into();
    assert_eq!(chunks[0].storage, storage);
}

#[tokio::test]
async fn test_chunk_access_time() {
    let fixture = ServerFixture::create_shared().await;
    let mut write_client = fixture.write_client();
    let mut management_client = fixture.management_client();
    let mut flight_client = fixture.flight_client();

    let db_name = rand_name();
    DatabaseBuilder::new(db_name.clone())
        .build(fixture.grpc_channel())
        .await;

    write_client.write(&db_name, "cpu foo=1 10").await.unwrap();

    let to_datetime = |a: Option<&generated_types::google::protobuf::Timestamp>| -> DateTime<Utc> {
        a.unwrap().clone().try_into().unwrap()
    };

    let chunks = management_client.list_chunks(&db_name).await.unwrap();
    assert_eq!(chunks.len(), 1);
    let t0 = to_datetime(chunks[0].time_of_last_access.as_ref());

    flight_client
        .perform_query(&db_name, "select * from cpu;")
        .await
        .unwrap();

    let chunks = management_client.list_chunks(&db_name).await.unwrap();
    assert_eq!(chunks.len(), 1);
    let t1 = to_datetime(chunks[0].time_of_last_access.as_ref());

    flight_client
        .perform_query(&db_name, "select * from cpu;")
        .await
        .unwrap();

    let chunks = management_client.list_chunks(&db_name).await.unwrap();
    assert_eq!(chunks.len(), 1);
    let t2 = to_datetime(chunks[0].time_of_last_access.as_ref());

    write_client.write(&db_name, "cpu foo=1 20").await.unwrap();

    let chunks = management_client.list_chunks(&db_name).await.unwrap();
    assert_eq!(chunks.len(), 1);
    let t3 = to_datetime(chunks[0].time_of_last_access.as_ref());

    // This chunk should be pruned out and therefore not accessed by the query
    flight_client
        .perform_query(&db_name, "select * from cpu where foo = 2;")
        .await
        .unwrap();

    let chunks = management_client.list_chunks(&db_name).await.unwrap();
    assert_eq!(chunks.len(), 1);
    let t4 = to_datetime(chunks[0].time_of_last_access.as_ref());

    assert!(t0 < t1, "{} {}", t0, t1);
    assert!(t1 < t2, "{} {}", t1, t2);
    assert!(t2 < t3, "{} {}", t2, t3);
    assert_eq!(t3, t4)
}

#[tokio::test]
async fn test_drop_partition() {
    use data_types::chunk_metadata::ChunkStorage;

    let fixture = ServerFixture::create_shared().await;
    let mut write_client = fixture.write_client();
    let mut management_client = fixture.management_client();

    let db_name = rand_name();
    DatabaseBuilder::new(db_name.clone())
        .persist(true)
        .persist_age_threshold_seconds(1)
        .late_arrive_window_seconds(1)
        .build(fixture.grpc_channel())
        .await;

    let lp_lines: Vec<_> = (0..1_000)
        .map(|i| format!("data,tag1=val{} x={} {}", i, i * 10, i))
        .collect();

    let num_lines_written = write_client
        .write(&db_name, lp_lines.join("\n"))
        .await
        .expect("successful write");
    assert_eq!(num_lines_written, 1000);

    wait_for_exact_chunk_states(
        &fixture,
        &db_name,
        vec![ChunkStorage::ReadBufferAndObjectStore],
        std::time::Duration::from_secs(5),
    )
    .await;

    let chunks = management_client
        .list_chunks(&db_name)
        .await
        .expect("listing chunks");
    assert_eq!(chunks.len(), 1);
    let partition_key = &chunks[0].partition_key;

    management_client
        .drop_partition(&db_name, "data", &partition_key[..])
        .await
        .unwrap();
    let chunks = management_client
        .list_chunks(&db_name)
        .await
        .expect("listing chunks");
    assert_eq!(chunks.len(), 0);
}

#[tokio::test]
async fn test_drop_partition_error() {
    use data_types::chunk_metadata::ChunkStorage;

    let fixture = ServerFixture::create_shared().await;
    let mut write_client = fixture.write_client();
    let mut management_client = fixture.management_client();

    let db_name = rand_name();
    DatabaseBuilder::new(db_name.clone())
        .persist(true)
        .persist_age_threshold_seconds(1_000)
        .late_arrive_window_seconds(1_000)
        .build(fixture.grpc_channel())
        .await;

    let lp_lines: Vec<_> = (0..1_000)
        .map(|i| format!("data,tag1=val{} x={} {}", i, i * 10, i))
        .collect();

    let num_lines_written = write_client
        .write(&db_name, lp_lines.join("\n"))
        .await
        .expect("successful write");
    assert_eq!(num_lines_written, 1000);

    wait_for_exact_chunk_states(
        &fixture,
        &db_name,
        vec![ChunkStorage::OpenMutableBuffer],
        std::time::Duration::from_secs(5),
    )
    .await;

    let chunks = management_client
        .list_chunks(&db_name)
        .await
        .expect("listing chunks");
    assert_eq!(chunks.len(), 1);
    let partition_key = &chunks[0].partition_key;

    let err = management_client
        .drop_partition(&db_name, "data", &partition_key[..])
        .await
        .unwrap_err();
    assert_contains!(err.to_string(), "Cannot drop unpersisted chunk");
}

#[tokio::test]
<<<<<<< HEAD
async fn test_delete() {
    let fixture = ServerFixture::create_shared().await;
    let _write_client = fixture.write_client();
    let mut management_client = fixture.management_client();

    let db_name = rand_name();

    // Todo
    // Build an appropriate test DB
    let table_name = "test_table";
    let delete_predicate = "col = 123";

    management_client
        .delete(&db_name, table_name, delete_predicate) // note that this function currently does nothing
        .await
        .unwrap();

    // Todo: check return delete outcome
=======
async fn test_persist_partition() {
    use data_types::chunk_metadata::ChunkStorage;

    let fixture = ServerFixture::create_shared().await;
    let mut write_client = fixture.write_client();
    let mut management_client = fixture.management_client();

    let db_name = rand_name();
    DatabaseBuilder::new(db_name.clone())
        .persist(true)
        .persist_age_threshold_seconds(1_000)
        .late_arrive_window_seconds(1)
        .build(fixture.grpc_channel())
        .await;

    let num_lines_written = write_client
        .write(&db_name, "data foo=1 10")
        .await
        .expect("successful write");
    assert_eq!(num_lines_written, 1);

    wait_for_exact_chunk_states(
        &fixture,
        &db_name,
        vec![ChunkStorage::OpenMutableBuffer],
        std::time::Duration::from_secs(5),
    )
    .await;

    let chunks = management_client
        .list_chunks(&db_name)
        .await
        .expect("listing chunks");
    assert_eq!(chunks.len(), 1);
    let partition_key = &chunks[0].partition_key;

    tokio::time::sleep(std::time::Duration::from_secs(1)).await;

    management_client
        .persist_partition(&db_name, "data", &partition_key[..])
        .await
        .unwrap();

    let chunks = management_client
        .list_chunks(&db_name)
        .await
        .expect("listing chunks");
    assert_eq!(chunks.len(), 1);
    assert_eq!(
        chunks[0].storage,
        generated_types::influxdata::iox::management::v1::ChunkStorage::ReadBufferAndObjectStore
            as i32
    );
}

#[tokio::test]
async fn test_persist_partition_error() {
    use data_types::chunk_metadata::ChunkStorage;

    let fixture = ServerFixture::create_shared().await;
    let mut write_client = fixture.write_client();
    let mut management_client = fixture.management_client();

    let db_name = rand_name();
    DatabaseBuilder::new(db_name.clone())
        .persist(true)
        .persist_age_threshold_seconds(1_000)
        .late_arrive_window_seconds(1_000)
        .build(fixture.grpc_channel())
        .await;

    let num_lines_written = write_client
        .write(&db_name, "data foo=1 10")
        .await
        .expect("successful write");
    assert_eq!(num_lines_written, 1);

    wait_for_exact_chunk_states(
        &fixture,
        &db_name,
        vec![ChunkStorage::OpenMutableBuffer],
        std::time::Duration::from_secs(5),
    )
    .await;

    let chunks = management_client
        .list_chunks(&db_name)
        .await
        .expect("listing chunks");
    assert_eq!(chunks.len(), 1);
    let partition_key = &chunks[0].partition_key;

    // there is no old data (late arrival window is 1000s) that can be persisted
    let err = management_client
        .persist_partition(&db_name, "data", &partition_key[..])
        .await
        .unwrap_err();
    assert_contains!(
        err.to_string(),
        "Cannot persist partition because it cannot be flushed at the moment"
    );
>>>>>>> 4aa10a31
}<|MERGE_RESOLUTION|>--- conflicted
+++ resolved
@@ -1229,7 +1229,6 @@
 }
 
 #[tokio::test]
-<<<<<<< HEAD
 async fn test_delete() {
     let fixture = ServerFixture::create_shared().await;
     let _write_client = fixture.write_client();
@@ -1248,7 +1247,8 @@
         .unwrap();
 
     // Todo: check return delete outcome
-=======
+}
+#[tokio::test]
 async fn test_persist_partition() {
     use data_types::chunk_metadata::ChunkStorage;
 
@@ -1350,5 +1350,4 @@
         err.to_string(),
         "Cannot persist partition because it cannot be flushed at the moment"
     );
->>>>>>> 4aa10a31
 }